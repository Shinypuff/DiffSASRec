import argparse
import os
import time

import numpy as np
import torch
import torch.nn.functional as F
from torch.utils.data import DataLoader

from model import SASRec, SASRecWithDiffusion
from utils import get_data_split


def str2bool(s):
    if s.lower() not in {"false", "true"}:
        raise ValueError("Not a valid boolean string")
    return s.lower() == "true"


parser = argparse.ArgumentParser()
parser.add_argument("--data_path", required=True)
parser.add_argument("--train_dir", required=True)
parser.add_argument(
    "--model_type",
    default="vanilla",
    type=str,
    choices=["vanilla", "diffusion"],
    help="Choose 'vanilla' for standard SASRec or 'diffusion' for the diffusion-based variant",
)
<<<<<<< HEAD
parser.add_argument(
    "--num_masks",
    default=10,
    type=int,
    help="Number of mask tokens for diffusion inference",
)
parser.add_argument("--batch_size", default=128, type=int)
=======
parser.add_argument("--num_masks", default=10, type=int, help="Number of mask tokens for diffusion inference")
parser.add_argument("--batch_size", default=256, type=int)
>>>>>>> 0bc86c80
parser.add_argument("--lr", default=0.001, type=float)
parser.add_argument("--maxlen", default=200, type=int)
parser.add_argument("--hidden_units", default=50, type=int)
parser.add_argument("--num_blocks", default=1, type=int)
parser.add_argument("--num_epochs", default=1000, type=int)
parser.add_argument("--num_heads", default=2, type=int)
parser.add_argument("--dropout_rate", default=0.2, type=float)
parser.add_argument("--l2_emb", default=0.0, type=float)
parser.add_argument("--device", default="cuda:1", type=str)
parser.add_argument("--inference_only", default=False, type=str2bool)
parser.add_argument("--state_dict_path", default=None, type=str)
parser.add_argument("--users_col", default="UserId", type=str)
parser.add_argument("--items_col", default="ProductId", type=str)
parser.add_argument("--time_col", default="Timestamp", type=str)
parser.add_argument("--test_size", default=0.1, type=float)
parser.add_argument("--time_q", default=0.95, type=float)
parser.add_argument(
    "--diffusion_type", default="multi", type=str, choices=["multi", "single"]
)
args = parser.parse_args()

train_dir = args.data_path.split(".")[0] + "_" + args.train_dir
if not os.path.isdir(train_dir):
    os.makedirs(train_dir, exist_ok=True)

with open(os.path.join(train_dir, "args.txt"), "w") as f:
    for k, v in sorted(vars(args).items(), key=lambda x: x[0]):
        f.write(f"{k},{v}\n")

f = open(f"{train_dir}/log.txt", "w")
f.write("epoch HR NDCG MRR COV\n")

train_loader, test_loader = get_data_split(args)

train_seqs, train_targets = train_loader.dataset.tensors
all_items = torch.cat([train_seqs.flatten(), train_targets])
itemnum = int(torch.max(all_items).item()) + 1

num_users = train_loader.dataset.tensors[0].shape[0]

if args.model_type == "vanilla":
    model = SASRec(num_users, itemnum, args).to(args.device)
elif args.model_type == "diffusion":
    model = SASRecWithDiffusion(num_users, itemnum, args).to(args.device)

for name, param in model.named_parameters():
    try:
        torch.nn.init.xavier_normal_(param.data)
    except Exception:
        pass

model.pos_emb.weight.data[0, :] = 0
model.item_emb.weight.data[0, :] = 0

if args.state_dict_path is not None:
    try:
        model.load_state_dict(
            torch.load(args.state_dict_path, map_location=torch.device(args.device))
        )
    except Exception as e:
        print(
            "Failed loading state_dict. Please check file path:", args.state_dict_path
        )
        import pdb

        pdb.set_trace()

if args.inference_only:
    model.eval()
    all_preds = []
    all_targets = []
    with torch.no_grad():
        for batch in test_loader:
            seq_batch, target_batch = batch
            seq_batch = seq_batch.to(args.device)
            target_batch = target_batch.to(args.device)
            if args.model_type == "vanilla":
                log_feats = model.log2feats(seq_batch)
                final_feat = log_feats[:, -1, :]
                logits = torch.matmul(final_feat, model.item_emb.weight.t())
                preds = torch.topk(logits, k=10, dim=-1).indices
            else:
                if args.diffusion_type == "multi":
                    preds = model.predict_inference_multi(
                        seq_batch.cpu().numpy(),
                        num_extra=args.num_masks,
                        max_iter=20,
                        conf_threshold=0.9,
                    )
                else:
                    preds = model.predict_inference(seq_batch.cpu().numpy(), top_k=10)
                preds = torch.tensor(preds)
            all_preds.append(preds)
            all_targets.append(target_batch)

    HR = 0.0
    NDCG = 0.0
    MRR = 0.0
    total = 0
    coverage_set = set()

    for preds, targets in zip(all_preds, all_targets):
        for i in range(preds.shape[0]):
            target = targets[i].item()
            pred_list = preds[i].tolist()
            total += 1

            if target in pred_list:
                rank = pred_list.index(target)
                HR += 1
                NDCG += 1.0 / np.log2(rank + 2)
                MRR += 1.0 / (rank + 1)

            coverage_set.update(pred_list)

    HR /= total
    NDCG /= total
    MRR /= total
    COV = len(coverage_set) / model.item_emb.num_embeddings

    print("Epoch {}: Test HR@10: {:.4f}, NDCG@10: {:.4f}, MRR@10: {:.4f}, COV@10: {:.4f}".format(
        epoch, HR, NDCG, MRR, COV))
    exit(0)

if args.model_type == "vanilla":
    optimizer = torch.optim.Adam(model.parameters(), lr=args.lr, betas=(0.9, 0.98))
elif args.model_type == "diffusion":
    optimizer = torch.optim.Adam(model.parameters(), lr=args.lr, betas=(0.9, 0.98))

best_test_ndcg, best_test_hr = 0.0, 0.0
T = 0.0
t0 = time.time()

for epoch in range(1, args.num_epochs + 1):
    model.train()
    epoch_loss = 0.0
    for batch in train_loader:
        seq_batch, target_batch = batch
        seq_batch = seq_batch.to(args.device)
        target_batch = target_batch.to(args.device)
        optimizer.zero_grad()

        if args.model_type == "vanilla":
            log_feats = model.log2feats(seq_batch)
            final_feat = log_feats[:, -1, :]
            logits = torch.matmul(final_feat, model.item_emb.weight.t())
            loss = F.cross_entropy(logits, target_batch)
        else:
            loss = model.get_loss(seq_batch)

        for param in model.item_emb.parameters():
            loss += args.l2_emb * torch.norm(param)

        loss.backward()
        optimizer.step()
        epoch_loss += loss.item()

    print(f"Epoch {epoch} Loss: {epoch_loss/len(train_loader):.4f}")

<<<<<<< HEAD
    if epoch % 5 == 0:
=======
    if epoch % 1 == 0:
>>>>>>> 0bc86c80
        model.eval()
        all_preds = []
        all_targets = []
        with torch.no_grad():
            for batch in test_loader:
                seq_batch, target_batch = batch
                seq_batch = seq_batch.to(args.device)
                target_batch = target_batch.to(args.device)

                if args.model_type == "vanilla":
                    seq_batch = seq_batch
                    log_feats = model.log2feats(seq_batch)
                    final_feat = log_feats[:, -1, :]
                    logits = torch.matmul(final_feat, model.item_emb.weight.t())
                    preds = torch.topk(logits, k=10, dim=-1).indices
                else:
                    if args.diffusion_type == "multi":
                        preds = model.predict_inference_multi(
                            seq_batch.cpu().numpy(),
                            num_extra=args.num_masks,
                            max_iter=20,
                            conf_threshold=0.9,
                        )
                    else:
                        preds = model.predict_inference(
                            seq_batch.cpu().numpy(), top_k=10
                        )

                    preds = torch.tensor(preds)
                all_preds.append(preds)
                all_targets.append(target_batch)

        HR = 0.0
        NDCG = 0.0
        MRR = 0.0
        total = 0
        coverage_set = set()

        for preds, targets in zip(all_preds, all_targets):
            for i in range(preds.shape[0]):
                target = targets[i].item()
                pred_list = preds[i].tolist()
                total += 1

                if target in pred_list:
                    rank = pred_list.index(target)
                    HR += 1
                    NDCG += 1.0 / np.log2(rank + 2)
                    MRR += 1.0 / (rank + 1)

                coverage_set.update(pred_list)

        HR /= total
        NDCG /= total
        MRR /= total
        COV = len(coverage_set) / model.item_emb.num_embeddings
<<<<<<< HEAD
        print(
            "Epoch {}: Test HR@10: {:.4f}, NDCG@10: {:.4f}, MRR@10: {:.6f}, COV@10: {:.4f}".format(
                epoch, HR, NDCG, MRR, COV
            )
        )

=======

        print("Epoch {}: Test HR@10: {:.4f}, NDCG@10: {:.4f}, MRR@10: {:.4f}, COV@10: {:.4f}".format(
            epoch, HR, NDCG, MRR, COV))
>>>>>>> 0bc86c80
        if NDCG > best_test_ndcg or HR > best_test_hr:
            best_test_ndcg = max(NDCG, best_test_ndcg)
            best_test_hr = max(HR, best_test_hr)
            torch.save(model.state_dict(), os.path.join(train_dir, f"model.pth"))

        f.write(
            str(epoch)
            + " "
            + str(round(HR, 4))
            + " "
            + str(round(NDCG, 4))
            + " "
            + str(round(MRR, 4))
            + " "
            + str(round(COV, 4))
            + "\n"
        )
        f.flush()

        t1 = time.time() - t0
        T += t1
        t0 = time.time()

print("Training Done.")<|MERGE_RESOLUTION|>--- conflicted
+++ resolved
@@ -27,7 +27,6 @@
     choices=["vanilla", "diffusion"],
     help="Choose 'vanilla' for standard SASRec or 'diffusion' for the diffusion-based variant",
 )
-<<<<<<< HEAD
 parser.add_argument(
     "--num_masks",
     default=10,
@@ -35,10 +34,6 @@
     help="Number of mask tokens for diffusion inference",
 )
 parser.add_argument("--batch_size", default=128, type=int)
-=======
-parser.add_argument("--num_masks", default=10, type=int, help="Number of mask tokens for diffusion inference")
-parser.add_argument("--batch_size", default=256, type=int)
->>>>>>> 0bc86c80
 parser.add_argument("--lr", default=0.001, type=float)
 parser.add_argument("--maxlen", default=200, type=int)
 parser.add_argument("--hidden_units", default=50, type=int)
@@ -198,11 +193,7 @@
 
     print(f"Epoch {epoch} Loss: {epoch_loss/len(train_loader):.4f}")
 
-<<<<<<< HEAD
     if epoch % 5 == 0:
-=======
-    if epoch % 1 == 0:
->>>>>>> 0bc86c80
         model.eval()
         all_preds = []
         all_targets = []
@@ -259,18 +250,12 @@
         NDCG /= total
         MRR /= total
         COV = len(coverage_set) / model.item_emb.num_embeddings
-<<<<<<< HEAD
         print(
             "Epoch {}: Test HR@10: {:.4f}, NDCG@10: {:.4f}, MRR@10: {:.6f}, COV@10: {:.4f}".format(
                 epoch, HR, NDCG, MRR, COV
             )
         )
-
-=======
-
-        print("Epoch {}: Test HR@10: {:.4f}, NDCG@10: {:.4f}, MRR@10: {:.4f}, COV@10: {:.4f}".format(
-            epoch, HR, NDCG, MRR, COV))
->>>>>>> 0bc86c80
+        
         if NDCG > best_test_ndcg or HR > best_test_hr:
             best_test_ndcg = max(NDCG, best_test_ndcg)
             best_test_hr = max(HR, best_test_hr)
