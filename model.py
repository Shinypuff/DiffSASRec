import numpy as np
import torch
import torch.nn.functional as F


class PointWiseFeedForward(torch.nn.Module):
    def __init__(self, hidden_units, dropout_rate):
        super(PointWiseFeedForward, self).__init__()

        self.conv1 = torch.nn.Conv1d(hidden_units, hidden_units, kernel_size=1)
        self.dropout1 = torch.nn.Dropout(p=dropout_rate)
        self.relu = torch.nn.ReLU()
        self.conv2 = torch.nn.Conv1d(hidden_units, hidden_units, kernel_size=1)
        self.dropout2 = torch.nn.Dropout(p=dropout_rate)

    def forward(self, inputs):
        outputs = self.dropout2(
            self.conv2(self.relu(self.dropout1(self.conv1(inputs.transpose(-1, -2)))))
        )
        outputs = outputs.transpose(-1, -2)  # as Conv1D requires (N, C, Length)
        outputs += inputs
        return outputs


# pls use the following self-made multihead attention layer
# in case your pytorch version is below 1.16 or for other reasons
# https://github.com/pmixer/TiSASRec.pytorch/blob/master/model.py


class SASRec(torch.nn.Module):
    def __init__(self, user_num, item_num, args):
        super(SASRec, self).__init__()

        self.user_num = user_num
        self.item_num = item_num
        self.dev = args.device

        # TODO: loss += args.l2_emb for regularizing embedding vectors during training
        # https://stackoverflow.com/questions/42704283/adding-l1-l2-regularization-in-pytorch
        self.item_emb = torch.nn.Embedding(
            self.item_num + 1, args.hidden_units, padding_idx=0
        )
        self.pos_emb = torch.nn.Embedding(
            args.maxlen + 1, args.hidden_units, padding_idx=0
        )
        self.emb_dropout = torch.nn.Dropout(p=args.dropout_rate)

        self.attention_layernorms = torch.nn.ModuleList()  # to be Q for self-attention
        self.attention_layers = torch.nn.ModuleList()
        self.forward_layernorms = torch.nn.ModuleList()
        self.forward_layers = torch.nn.ModuleList()

        self.last_layernorm = torch.nn.LayerNorm(args.hidden_units, eps=1e-8)

        for _ in range(args.num_blocks):
            new_attn_layernorm = torch.nn.LayerNorm(args.hidden_units, eps=1e-8)
            self.attention_layernorms.append(new_attn_layernorm)

            new_attn_layer = torch.nn.MultiheadAttention(
                args.hidden_units, args.num_heads, args.dropout_rate
            )
            self.attention_layers.append(new_attn_layer)

            new_fwd_layernorm = torch.nn.LayerNorm(args.hidden_units, eps=1e-8)
            self.forward_layernorms.append(new_fwd_layernorm)

            new_fwd_layer = PointWiseFeedForward(args.hidden_units, args.dropout_rate)
            self.forward_layers.append(new_fwd_layer)

            # self.pos_sigmoid = torch.nn.Sigmoid()
            # self.neg_sigmoid = torch.nn.Sigmoid()

    def log2feats(self, log_seqs):
        seqs = self.item_emb(log_seqs.to(self.dev))
        seqs *= self.item_emb.embedding_dim**0.5

        batch_size, seq_len = log_seqs.shape
        poss = (
            torch.arange(1, seq_len + 1, device=self.dev)
            .unsqueeze(0)
            .repeat(batch_size, 1)
        )

        poss *= log_seqs != 0
        seqs += self.pos_emb(poss)
        seqs = self.emb_dropout(seqs)

        tl = seqs.shape[1]  # sequence length
        attention_mask = ~torch.tril(
            torch.ones((tl, tl), dtype=torch.bool, device=self.dev)
        )

        for i in range(len(self.attention_layers)):
            seqs = torch.transpose(seqs, 0, 1)
            Q = self.attention_layernorms[i](seqs)
            mha_outputs, _ = self.attention_layers[i](
                Q, seqs, seqs, attn_mask=attention_mask
            )
            seqs = Q + mha_outputs
            seqs = torch.transpose(seqs, 0, 1)
            seqs = self.forward_layernorms[i](seqs)
            seqs = self.forward_layers[i](seqs)

        log_feats = self.last_layernorm(seqs)
        return log_feats

    def forward(self, user_ids, log_seqs, pos_seqs, neg_seqs):  # for training
        log_feats = self.log2feats(log_seqs)  # user_ids hasn't been used yet

        pos_embs = self.item_emb(torch.LongTensor(pos_seqs).to(self.dev))
        neg_embs = self.item_emb(torch.LongTensor(neg_seqs).to(self.dev))

        pos_logits = (log_feats * pos_embs).sum(dim=-1)
        neg_logits = (log_feats * neg_embs).sum(dim=-1)

        # pos_pred = self.pos_sigmoid(pos_logits)
        # neg_pred = self.neg_sigmoid(neg_logits)

        return pos_logits, neg_logits  # pos_pred, neg_pred

    def predict(self, user_ids, log_seqs, item_indices):  # for inference
        log_feats = self.log2feats(log_seqs)  # user_ids hasn't been used yet

        final_feat = log_feats[:, -1, :]  # only use last QKV classifier, a waste

        item_embs = self.item_emb(
            torch.LongTensor(item_indices).to(self.dev)
        )  # (U, I, C)

        logits = item_embs.matmul(final_feat.unsqueeze(-1)).squeeze(-1)

        # preds = self.pos_sigmoid(logits) # rank same item list for different users

        return logits  # preds # (U, I)


class SASRecWithDiffusion(SASRec):
    def __init__(self, user_num, item_num, args):
        super(SASRecWithDiffusion, self).__init__(user_num, item_num, args)

        self.item_emb = torch.nn.Embedding(
            self.item_num + 2, args.hidden_units, padding_idx=0
        )  # last embedding is for masked token

        self.mask_token_id = (
            item_num + 1
        )  # Assuming the last token ID is reserved for [MASK]

    def log2feats(self, log_seqs):
        seqs = self.item_emb(torch.tensor(log_seqs, dtype=torch.long, device=self.dev))
        seqs *= self.item_emb.embedding_dim**0.5
        poss = torch.tensor(
            np.tile(np.arange(1, log_seqs.shape[1] + 1), [log_seqs.shape[0], 1]),
            device=self.dev,
        )

        poss *= log_seqs != 0
        seqs += self.pos_emb(poss)
        seqs = self.emb_dropout(seqs)

        for i in range(len(self.attention_layers)):
            seqs = torch.transpose(seqs, 0, 1)
            Q = self.attention_layernorms[i](seqs)
            mha_outputs, _ = self.attention_layers[i](
                Q,
                seqs,
                seqs,
                attn_mask=None,  # LLaDA stuff
                is_causal=False,  # LLaDA stuff
            )

            seqs = Q + mha_outputs
            seqs = torch.transpose(seqs, 0, 1)

            seqs = self.forward_layernorms[i](seqs)
            seqs = self.forward_layers[i](seqs)

        log_feats = self.last_layernorm(seqs)  # (U, T, C) -> (U, -1, C)

        return log_feats

    def forward_process(self, input_ids, eps=1e-3):
        b, l = input_ids.shape
        t = torch.rand(b, device=input_ids.device)
        p_mask = (1 - eps) * t + eps
        p_mask = p_mask[:, None].repeat(1, l)

        masked_indices = torch.rand((b, l), device=input_ids.device) < p_mask
        noisy_batch = torch.where(masked_indices, self.mask_token_id, input_ids)

        return noisy_batch, masked_indices, p_mask

    def get_loss(self, log_seqs):
        log_seqs = (
            torch.tensor(log_seqs, dtype=torch.long, device=self.dev)
            if not isinstance(log_seqs, torch.Tensor)
            else log_seqs
        )

        # Apply diffusion process
        noisy_batch, masked_indices, p_mask = self.forward_process(log_seqs)

        log_feats = self.log2feats(noisy_batch)
        logits = self.item_emb.weight @ log_feats.transpose(
            1, 2
        )  # (batch, num_items, seq_len)
        logits = logits.transpose(1, 2)  # (batch, seq_len, num_items)

        # Compute masked token loss
        masked_logits = logits[masked_indices]
        masked_labels = log_seqs[masked_indices]

        token_loss = (
            F.cross_entropy(masked_logits, masked_labels, reduction="none")
            / p_mask[masked_indices]
        )
        loss = token_loss.sum() / (log_seqs.shape[0] * log_seqs.shape[1])

        return loss

<<<<<<< HEAD
=======

>>>>>>> 0bc86c80
    def predict_inference(self, log_seqs, top_k=10, **kwargs):
        self.eval()
        with torch.no_grad():
            seq_tensor = torch.tensor(log_seqs, dtype=torch.long, device=self.dev)
<<<<<<< HEAD

            seq_tensor = seq_tensor[:, 1:]

            mask_column = torch.full(
                (seq_tensor.shape[0], 1),
                self.mask_token_id,
                dtype=torch.long,
                device=self.dev,
            )
            seq_tensor = torch.cat([seq_tensor, mask_column], dim=1)

            log_feats = self.log2feats(seq_tensor)
            logits = torch.matmul(log_feats, self.item_emb.weight.t())

            mask_logits = logits[:, -1, :]
            top_k_values, top_k_indices = torch.topk(mask_logits, top_k, dim=-1)

            return top_k_indices.cpu().numpy()

    def predict_inference_multi(
        self, log_seqs, num_extra=10, max_iter=20, conf_threshold=0.9
    ):
        self.eval()
        with torch.no_grad():
            seq_tensor = torch.tensor(log_seqs, dtype=torch.long, device=self.dev)
            seq_tensor = seq_tensor[:, num_extra:]

            mask_column = torch.full(
                (seq_tensor.size(0), num_extra),
                self.mask_token_id,
                dtype=torch.long,
                device=self.dev,
            )

            seq_tensor = torch.cat([seq_tensor, mask_column], dim=1)
            extra_positions = list(
                range(seq_tensor.shape[1] - num_extra, seq_tensor.shape[1])
            )

            for iter_idx in range(max_iter):
                log_feats = self.log2feats(seq_tensor)
                logits = torch.matmul(log_feats, self.item_emb.weight.t())
                extra_logits = logits[:, extra_positions, :]
                probs = torch.softmax(extra_logits, dim=-1)

                filtered = [st[st != self.mask_token_id] for st in seq_tensor]
                max_len = max(t.size(0) for t in filtered)
                padded_filtered = []
                for t in filtered:
                    if t.size(0) < max_len:
                        padding = torch.full((max_len - t.size(0),), t[-1], dtype=t.dtype, device=t.device)
                        t = torch.cat([t, padding])
                    padded_filtered.append(t)
                visible = torch.stack(padded_filtered)
    
                batch_size = seq_tensor.size(0)
                for i in range(batch_size):
                    tokens_in_visible = torch.unique(visible[i])
                    probs[i, :, tokens_in_visible] = 0.0

                mask = seq_tensor[:, extra_positions] == self.mask_token_id
                if mask.sum() == 0:
                    break

                confidences, predictions = torch.max(probs, dim=-1)
                update_mask = mask & (confidences >= conf_threshold)

                while update_mask.sum() == 0:
                    conf_threshold *= 0.9
                    update_mask = mask & (confidences >= conf_threshold)

                new_tokens = torch.where(
                    update_mask, predictions, seq_tensor[:, extra_positions]
                )
                seq_tensor[:, extra_positions] = new_tokens

            return seq_tensor.cpu().numpy()
=======
            
            # Shift sequence to the left by removing the first token
            seq_tensor = seq_tensor[:, 1:]
            
            # Append a mask token at the end to maintain the original sequence length
            mask_column = torch.full((seq_tensor.shape[0], 1), self.mask_token_id, dtype=torch.long, device=self.dev)
            seq_tensor = torch.cat([seq_tensor, mask_column], dim=1)
            
            # Get the logits for the masked token position
            log_feats = self.log2feats(seq_tensor)
            logits = torch.matmul(log_feats, self.item_emb.weight.t())
            
            # Get the top-k predictions for the masked token
            mask_logits = logits[:, -1, :]
            top_k_values, top_k_indices = torch.topk(mask_logits, top_k, dim=-1)
            
            return top_k_indices.cpu().numpy()

    # def predict_inference(self, log_seqs, num_iterations=5, **kwargs):
    #     self.eval()
    #     with torch.no_grad():
    #         seq_tensor = torch.tensor(log_seqs, dtype=torch.long, device=self.dev)
            
    #         for _ in range(num_iterations):
    #             log_feats = self.log2feats(seq_tensor)
    #             logits = torch.matmul(log_feats, self.item_emb.weight.t())
    #             mask_positions = (seq_tensor == self.mask_token_id)

    #             if mask_positions.sum() == 0:
    #                 break
                
    #             preds = torch.argmax(logits, dim=-1)
    #             seq_tensor = torch.where(mask_positions, preds, seq_tensor)
            
    #         return seq_tensor.cpu().numpy()
        
    # def predict_inference(self, log_seqs, num_extra=10, max_iter=20, conf_threshold=0.0):
    #     self.eval()
    #     with torch.no_grad():
    #         seq_tensor = torch.tensor(log_seqs, dtype=torch.long, device=self.dev)
    #         total_len = seq_tensor.shape[1]
    #         history_len = total_len - num_extra
    #         extra_positions = list(range(history_len, total_len))

    #         for iter_idx in range(max_iter):
    #             log_feats = self.log2feats(seq_tensor)
    #             logits = torch.matmul(log_feats, self.item_emb.weight.t())
    #             extra_logits = logits[:, extra_positions, :]
    #             probs = torch.softmax(extra_logits, dim=-1)

    #             mask = (seq_tensor[:, extra_positions] == self.mask_token_id)
    #             if mask.sum() == 0:
    #                 break

    #             confidences, predictions = torch.max(probs, dim=-1)
    #             update_mask = mask & (confidences >= conf_threshold)

    #             while update_mask.sum() == 0:
    #                 conf_threshold = conf_threshold * 0.9
    #                 update_mask = mask & (confidences >= conf_threshold)

    #             new_tokens = torch.where(update_mask, predictions, seq_tensor[:, extra_positions])
    #             seq_tensor[:, extra_positions] = new_tokens

    #         return seq_tensor.cpu().numpy()
>>>>>>> 0bc86c80
<|MERGE_RESOLUTION|>--- conflicted
+++ resolved
@@ -218,15 +218,10 @@
 
         return loss
 
-<<<<<<< HEAD
-=======
-
->>>>>>> 0bc86c80
     def predict_inference(self, log_seqs, top_k=10, **kwargs):
         self.eval()
         with torch.no_grad():
             seq_tensor = torch.tensor(log_seqs, dtype=torch.long, device=self.dev)
-<<<<<<< HEAD
 
             seq_tensor = seq_tensor[:, 1:]
 
@@ -303,71 +298,4 @@
                 )
                 seq_tensor[:, extra_positions] = new_tokens
 
-            return seq_tensor.cpu().numpy()
-=======
-            
-            # Shift sequence to the left by removing the first token
-            seq_tensor = seq_tensor[:, 1:]
-            
-            # Append a mask token at the end to maintain the original sequence length
-            mask_column = torch.full((seq_tensor.shape[0], 1), self.mask_token_id, dtype=torch.long, device=self.dev)
-            seq_tensor = torch.cat([seq_tensor, mask_column], dim=1)
-            
-            # Get the logits for the masked token position
-            log_feats = self.log2feats(seq_tensor)
-            logits = torch.matmul(log_feats, self.item_emb.weight.t())
-            
-            # Get the top-k predictions for the masked token
-            mask_logits = logits[:, -1, :]
-            top_k_values, top_k_indices = torch.topk(mask_logits, top_k, dim=-1)
-            
-            return top_k_indices.cpu().numpy()
-
-    # def predict_inference(self, log_seqs, num_iterations=5, **kwargs):
-    #     self.eval()
-    #     with torch.no_grad():
-    #         seq_tensor = torch.tensor(log_seqs, dtype=torch.long, device=self.dev)
-            
-    #         for _ in range(num_iterations):
-    #             log_feats = self.log2feats(seq_tensor)
-    #             logits = torch.matmul(log_feats, self.item_emb.weight.t())
-    #             mask_positions = (seq_tensor == self.mask_token_id)
-
-    #             if mask_positions.sum() == 0:
-    #                 break
-                
-    #             preds = torch.argmax(logits, dim=-1)
-    #             seq_tensor = torch.where(mask_positions, preds, seq_tensor)
-            
-    #         return seq_tensor.cpu().numpy()
-        
-    # def predict_inference(self, log_seqs, num_extra=10, max_iter=20, conf_threshold=0.0):
-    #     self.eval()
-    #     with torch.no_grad():
-    #         seq_tensor = torch.tensor(log_seqs, dtype=torch.long, device=self.dev)
-    #         total_len = seq_tensor.shape[1]
-    #         history_len = total_len - num_extra
-    #         extra_positions = list(range(history_len, total_len))
-
-    #         for iter_idx in range(max_iter):
-    #             log_feats = self.log2feats(seq_tensor)
-    #             logits = torch.matmul(log_feats, self.item_emb.weight.t())
-    #             extra_logits = logits[:, extra_positions, :]
-    #             probs = torch.softmax(extra_logits, dim=-1)
-
-    #             mask = (seq_tensor[:, extra_positions] == self.mask_token_id)
-    #             if mask.sum() == 0:
-    #                 break
-
-    #             confidences, predictions = torch.max(probs, dim=-1)
-    #             update_mask = mask & (confidences >= conf_threshold)
-
-    #             while update_mask.sum() == 0:
-    #                 conf_threshold = conf_threshold * 0.9
-    #                 update_mask = mask & (confidences >= conf_threshold)
-
-    #             new_tokens = torch.where(update_mask, predictions, seq_tensor[:, extra_positions])
-    #             seq_tensor[:, extra_positions] = new_tokens
-
-    #         return seq_tensor.cpu().numpy()
->>>>>>> 0bc86c80
+            return seq_tensor.cpu().numpy()